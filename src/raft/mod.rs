mod raft_log;
mod storage;
mod raft;
mod progress;
mod errors;
mod log_unstable;
mod status;

pub use self::storage::{RaftState, Storage};
<<<<<<< HEAD

pub use self::errors::{Result, Error, StorageError};
mod raw_node;
=======
pub use self::errors::{Result, Error, StorageError};
pub use self::raft::{Raft, StateRole, Config};
>>>>>>> a0596cf7
<|MERGE_RESOLUTION|>--- conflicted
+++ resolved
@@ -4,14 +4,7 @@
 mod progress;
 mod errors;
 mod log_unstable;
-mod status;
 
 pub use self::storage::{RaftState, Storage};
-<<<<<<< HEAD
-
 pub use self::errors::{Result, Error, StorageError};
-mod raw_node;
-=======
-pub use self::errors::{Result, Error, StorageError};
-pub use self::raft::{Raft, StateRole, Config};
->>>>>>> a0596cf7
+pub use self::raft::{Raft, StateRole, Config};
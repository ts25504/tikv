// Copyright 2016 PingCAP, Inc.
//
// Licensed under the Apache License, Version 2.0 (the "License");
// you may not use this file except in compliance with the License.
// You may obtain a copy of the License at
//
//     http://www.apache.org/licenses/LICENSE-2.0
//
// Unless required by applicable law or agreed to in writing, software
// distributed under the License is distributed on an "AS IS" BASIS,
// See the License for the specific language governing permissions and
// limitations under the License.

<<<<<<< HEAD
use std::option::Option;
=======
use std::collections::HashSet;
>>>>>>> 6f8a96a7
use std::sync::mpsc::Sender;
use std::boxed::Box;
use std::net::SocketAddr;
use std::thread::Builder;

use mio::{Token, Handler, EventLoop, EventLoopBuilder, EventSet, PollOpt};
use mio::tcp::{TcpListener, TcpStream};

<<<<<<< HEAD
use kvproto::raft_cmdpb::RaftCmdRequest;
use kvproto::msgpb::{MessageType, Message};
=======
use super::{Msg, ConnData};
use super::conn::StoreConnKey;
use super::{Result, Config};
>>>>>>> 6f8a96a7
use util::worker::{Stopped, Worker};
use util::transport::SendCh;
use storage::Storage;
use raftstore::store::{SnapshotStatusMsg, SnapManager};
use raft::SnapshotStatus;
use util::sockopt::SocketOpt;
use util::{HashMap, HashSet};

use super::{Msg, ConnData};
use super::conn::Conn;
use super::{Result, OnResponse, Config};
use super::kv::StoreHandler;
use super::coprocessor::{EndPointHost, EndPointTask};
use super::transport::RaftStoreRouter;
use super::resolve::StoreAddrResolver;
use super::snap::{Task as SnapTask, Runner as SnapHandler};
<<<<<<< HEAD
=======
use raft::SnapshotStatus;
>>>>>>> 6f8a96a7
use super::metrics::*;
use super::conn_loop::{ConnHandler, ClientLoop, create_client_event_loop};
pub use super::conn_loop::ServerChannel;

const SERVER_TOKEN: Token = Token(1);
const FIRST_CUSTOM_TOKEN: Token = Token(1024);
const DEFAULT_COPROCESSOR_BATCH: usize = 50;
const DEFAULT_CLIENT_CONN_LOOP_NUM: usize = 3;

pub fn create_event_loop<T, S>(config: &Config) -> Result<EventLoop<Server<T, S>>>
    where T: RaftStoreRouter,
          S: StoreAddrResolver
{
    let mut builder = EventLoopBuilder::new();
    builder.notify_capacity(config.notify_capacity);
    builder.messages_per_tick(config.messages_per_tick);
    let el = try!(builder.build());
    Ok(el)
}

pub fn bind(addr: &str) -> Result<TcpListener> {
    let laddr = try!(addr.parse());
    let listener = try!(TcpListener::bind(&laddr));
    Ok(listener)
}


pub struct Server<T: RaftStoreRouter + 'static, S: StoreAddrResolver> {
    listener: TcpListener,
    conn_token_counter: usize,
    sendch: SendCh<Msg>,

    store_resolving: HashSet<u64>,

    ch: ServerChannel<T>,

    store: StoreHandler,
    end_point_worker: Worker<EndPointTask>,

    snap_mgr: SnapManager,
    snap_worker: Worker<SnapTask>,

    resolver: S,

    cfg: Config,

    conn_handler: ConnHandler<T>,
    client_loop_channels: Vec<SendCh<Msg>>,
}

impl<T: RaftStoreRouter, S: StoreAddrResolver> Server<T, S> {
    // Create a server with already initialized engines.
    // Now some tests use 127.0.0.1:0 but we need real listening
    // address in Node before creating the Server, so we first
    // create the listener outer, get the real listening address for
    // Node and then pass it here.
    pub fn new(event_loop: &mut EventLoop<Self>,
               cfg: &Config,
               listener: TcpListener,
               storage: Storage,
               ch: ServerChannel<T>,
               resolver: S,
               snap_mgr: SnapManager)
               -> Result<Server<T, S>> {
        try!(event_loop.register(&listener,
                                 SERVER_TOKEN,
                                 EventSet::readable(),
                                 PollOpt::edge()));

        let sendch = SendCh::new(event_loop.channel(), "raft-server");
        let store_handler = StoreHandler::new(storage);
        let end_point_worker = Worker::new("end-point-worker");
        let snap_worker = Worker::new("snap-handler");

        let conn_handler = ConnHandler::new(sendch.clone(),
                                            cfg,
                                            store_handler.clone(),
                                            ch.clone(),
                                            end_point_worker.scheduler(),
                                            snap_worker.scheduler());


        let svr = Server {
            listener: listener,
            sendch: sendch,
<<<<<<< HEAD
            conns: HashMap::default(),
            conn_token_counter: FIRST_CUSTOM_TOKEN.as_usize(),
            store_tokens: HashMap::default(),
            store_resolving: HashSet::default(),
=======
            conn_token_counter: FIRST_CUSTOM_TOKEN.as_usize(),
            store_resolving: HashSet::new(),
>>>>>>> 6f8a96a7
            ch: ch,
            store: store_handler,
            end_point_worker: end_point_worker,
            snap_mgr: snap_mgr,
            snap_worker: snap_worker,
            resolver: resolver,
            cfg: cfg.clone(),
            client_loop_channels: vec![],
            conn_handler: conn_handler,
        };

        Ok(svr)
    }

    pub fn run(&mut self, event_loop: &mut EventLoop<Self>) -> Result<()> {
        let end_point = EndPointHost::new(self.store.engine(),
                                          self.end_point_worker.scheduler(),
                                          self.cfg.end_point_concurrency);
        box_try!(self.end_point_worker.start_batch(end_point, DEFAULT_COPROCESSOR_BATCH));

        let snap_runner = SnapHandler::new(self.snap_mgr.clone(), self.ch.raft_router.clone());
        box_try!(self.snap_worker.start(snap_runner));

        try!(self.run_client_loops());

        info!("TiKV is ready to serve");

        try!(event_loop.run(self));
        Ok(())
    }

    fn run_client_loops(&mut self) -> Result<()> {
        for _ in 0..DEFAULT_CLIENT_CONN_LOOP_NUM {
            let mut event_loop = try!(create_client_event_loop(&self.cfg));
            let mut client_loop = ClientLoop::new(&mut event_loop,
                                                  &self.cfg,
                                                  self.store.clone(),
                                                  self.ch.clone(),
                                                  self.end_point_worker.scheduler(),
                                                  self.snap_worker.scheduler());

            let ch = client_loop.get_sendch();

            let _ = try!(Builder::new()
                .name("client-conn-loop".to_owned())
                .spawn(move || if let Err(e) = event_loop.run(&mut client_loop) {
                    panic!("run client loop failed: {}", e);
                }));

            self.client_loop_channels.push(ch);
        }

        Ok(())
    }


    pub fn get_sendch(&self) -> SendCh<Msg> {
        self.sendch.clone()
    }

    // Return listening address, this may only be used for outer test
    // to get the real address because we may use "127.0.0.1:0"
    // in test to avoid port conflict.
    pub fn listening_addr(&self) -> Result<SocketAddr> {
        let addr = try!(self.listener.local_addr());
        Ok(addr)
    }

    fn gen_token(&mut self) -> Token {
        let new_token = Token(self.conn_token_counter);
        self.conn_token_counter += 1;
        new_token
    }

    fn on_accpet(&mut self, _: &mut EventLoop<Self>) {
        loop {
            // For edge trigger, we must accept all connections until None.
            let sock = match self.listener.accept() {
                Err(e) => {
                    error!("accept error: {:?}", e);
                    return;
                }
                Ok(None) => {
                    debug!("no connection, accept later.");
                    return;
                }
                Ok(Some((sock, addr))) => {
                    debug!("accept conn {}", addr);
                    sock
                }
            };

            let new_token = self.gen_token();
            let index = new_token.as_usize() % DEFAULT_CLIENT_CONN_LOOP_NUM;
            let ch = self.client_loop_channels[index].clone();
            if let Err(e) = ch.try_send(Msg::Connect {
                token: new_token,
                sock: sock,
            }) {
                error!("register conn err {:?}", e);
            }
        }
    }

    fn try_connect(&mut self,
                   event_loop: &mut EventLoop<Self>,
                   sock_addr: SocketAddr,
                   conn_key: StoreConnKey)
                   -> Result<Token> {
        let sock = try!(TcpStream::connect(&sock_addr));
        let new_token = self.gen_token();
        try!(self.conn_handler
            .add_new_conn(event_loop, new_token, sock, Some(conn_key)));
        Ok(new_token)
    }

    fn connect_store(&mut self,
                     event_loop: &mut EventLoop<Self>,
                     conn_key: StoreConnKey,
                     sock_addr: SocketAddr)
                     -> Result<Token> {
        let store_id = conn_key.store_id;
        // We may already create the connection before.
        if let Some(token) = self.conn_handler.store_tokens.get(&conn_key).cloned() {
            debug!("token already exists for store {}, reuse", store_id);
            return Ok(token);
        }

        let token = try!(self.try_connect(event_loop, sock_addr, conn_key));
        self.conn_handler.store_tokens.insert(conn_key, token);
        Ok(token)
    }

    fn resolve_store(&mut self, store_id: u64, data: ConnData) {
        let ch = self.sendch.clone();
        let cb = box move |r| {
            if let Err(e) = ch.send(Msg::ResolveResult {
                store_id: store_id,
                sock_addr: r,
                data: data,
            }) {
                error!("send store sock msg err {:?}", e);
            }
        };
        if let Err(e) = self.resolver.resolve(store_id, cb) {
            error!("try to resolve err {:?}", e);
        }
    }

    fn report_unreachable(&self, data: ConnData) {
        if !data.msg.has_raft() {
            return;
        }

        let region_id = data.msg.get_raft().get_region_id();
        let to_peer_id = data.msg.get_raft().get_to_peer().get_id();
        let to_store_id = data.msg.get_raft().get_to_peer().get_store_id();

        if let Err(e) = self.ch.raft_router.report_unreachable(region_id, to_peer_id, to_store_id) {
            error!("report peer {} unreachable for region {} failed {:?}",
                   to_peer_id,
                   region_id,
                   e);
        }
    }

    fn send_store(&mut self, event_loop: &mut EventLoop<Self>, store_id: u64, data: ConnData) {
        if data.is_snapshot() {
            RESOLVE_STORE_COUNTER.with_label_values(&["snap"]).inc();
            return self.resolve_store(store_id, data);
        }

        let conn_key = StoreConnKey::new(store_id, data.get_region_id());
        // check the corresponding token for store.
        if let Some(token) = self.conn_handler.store_tokens.get(&conn_key).cloned() {
            return self.conn_handler.write_data(event_loop, token, data);
        }

        // No connection, try to resolve it.
        if self.store_resolving.contains(&store_id) {
            RESOLVE_STORE_COUNTER.with_label_values(&["resolving"]).inc();
            // If we are resolving the address, drop the message here.
            debug!("store {} address is being resolved, drop msg {}",
                   store_id,
                   data);
            self.report_unreachable(data);
            return;
        }

        debug!("begin to resolve store {} address", store_id);
        RESOLVE_STORE_COUNTER.with_label_values(&["store"]).inc();
        self.store_resolving.insert(store_id);
        self.resolve_store(store_id, data);
    }

    fn on_resolve_failed(&mut self, store_id: u64, sock_addr: Result<SocketAddr>, data: ConnData) {
        let e = sock_addr.unwrap_err();
        debug!("resolve store {} address failed {:?}", store_id, e);

        self.report_unreachable(data)
    }

    fn on_resolve_result(&mut self,
                         event_loop: &mut EventLoop<Self>,
                         store_id: u64,
                         sock_addr: Result<SocketAddr>,
                         data: ConnData) {
        if !data.is_snapshot() {
            // clear resolving.
            self.store_resolving.remove(&store_id);
        }

        if sock_addr.is_err() {
            RESOLVE_STORE_COUNTER.with_label_values(&["failed"]).inc();
            return self.on_resolve_failed(store_id, sock_addr, data);
        }

        RESOLVE_STORE_COUNTER.with_label_values(&["success"]).inc();
        let sock_addr = sock_addr.unwrap();
        info!("resolve store {} address ok, addr {}", store_id, sock_addr);

        if data.is_snapshot() {
            return self.send_snapshot_sock(sock_addr, data);
        }

        let conn_key = StoreConnKey::new(store_id, data.get_region_id());
        let token = match self.connect_store(event_loop, conn_key, sock_addr) {
            Ok(token) => token,
            Err(e) => {
                self.report_unreachable(data);
                error!("connect store {} err {:?}", store_id, e);
                return;
            }
        };

        self.conn_handler.write_data(event_loop, token, data)
    }

    fn new_snapshot_reporter(&self, data: &ConnData) -> SnapshotReporter {
        let region_id = data.msg.get_raft().get_region_id();
        let to_peer_id = data.msg.get_raft().get_to_peer().get_id();
        let to_store_id = data.msg.get_raft().get_to_peer().get_store_id();

        SnapshotReporter {
            snapshot_status_sender: self.ch.snapshot_status_sender.clone(),
            region_id: region_id,
            to_peer_id: to_peer_id,
            to_store_id: to_store_id,
        }
    }

    fn send_snapshot_sock(&mut self, sock_addr: SocketAddr, data: ConnData) {
        let rep = self.new_snapshot_reporter(&data);
        let cb = box move |res: Result<()>| {
            if res.is_err() {
                rep.report(SnapshotStatus::Failure);
            } else {
                rep.report(SnapshotStatus::Finish);
            }
        };
        if let Err(Stopped(SnapTask::SendTo { cb, .. })) = self.snap_worker
            .schedule(SnapTask::SendTo {
                addr: sock_addr,
                data: data,
                cb: cb,
            }) {
            error!("channel is closed, failed to schedule snapshot to {}",
                   sock_addr);
            cb(Err(box_err!("failed to schedule snapshot")));
        }
    }
}

impl<T: RaftStoreRouter, S: StoreAddrResolver> Handler for Server<T, S> {
    type Timeout = Msg;
    type Message = Msg;

    fn ready(&mut self, event_loop: &mut EventLoop<Self>, token: Token, events: EventSet) {
        if token == SERVER_TOKEN {
            return self.on_accpet(event_loop);
        }

        self.conn_handler.on_ready(event_loop, token, events);
    }

    fn notify(&mut self, event_loop: &mut EventLoop<Self>, msg: Msg) {
        match msg {
            Msg::Quit => event_loop.shutdown(),
            Msg::WriteData { token, data } => self.conn_handler.write_data(event_loop, token, data),
            Msg::SendStore { store_id, data } => self.send_store(event_loop, store_id, data),
            Msg::ResolveResult { store_id, sock_addr, data } => {
                self.on_resolve_result(event_loop, store_id, sock_addr, data)
            }
            Msg::CloseConn { token } => self.conn_handler.remove_conn(event_loop, token),
            _ => error!("invalid msg {:?}", msg),
        }
    }

    fn timeout(&mut self, _: &mut EventLoop<Self>, _: Msg) {
        // nothing to do now.
    }

    fn interrupted(&mut self, _: &mut EventLoop<Self>) {
        // To be able to be attached by gdb, we should not shutdown.
        // TODO: find a grace way to shutdown.
        // event_loop.shutdown();
    }

    fn tick(&mut self, el: &mut EventLoop<Self>) {
        // tick is called in the end of the loop, so if we notify to quit,
        // we will quit the server here.
        // TODO: handle quit server if event_loop is_running() returns false.
        if !el.is_running() {
            for ch in self.client_loop_channels.drain(..) {
                if let Err(e) = ch.try_send(Msg::Quit) {
                    error!("failed to stop client loop: {:?}", e);
                }

                self.end_point_worker.stop();
                self.snap_worker.stop();
                if let Err(e) = self.store.stop() {
                    error!("failed to stop store: {:?}", e);
                }
            }
        }
    }
}

struct SnapshotReporter {
    snapshot_status_sender: Sender<SnapshotStatusMsg>,
    region_id: u64,
    to_peer_id: u64,
    to_store_id: u64,
}

impl SnapshotReporter {
    pub fn report(&self, status: SnapshotStatus) {
        debug!("send snapshot to {} for {} {:?}",
               self.to_peer_id,
               self.region_id,
               status);

        if status == SnapshotStatus::Failure {
            let store = self.to_store_id.to_string();
            REPORT_FAILURE_MSG_COUNTER.with_label_values(&["snapshot", &*store]).inc();
        };

        if let Err(e) = self.snapshot_status_sender.send(SnapshotStatusMsg {
            region_id: self.region_id,
            to_peer_id: self.to_peer_id,
            status: status,
        }) {
            error!("report snapshot to peer {} in store {} with region {} err {:?}",
                   self.to_peer_id,
                   self.to_store_id,
                   self.region_id,
                   e);
        }
    }
}

#[cfg(test)]
mod tests {
    use std::thread;
    use std::sync::Arc;
    use std::sync::mpsc::{self, Sender};
    use std::net::SocketAddr;
    use std::sync::atomic::{AtomicUsize, Ordering};

    use mio::tcp::TcpListener;

    use super::*;
    use super::super::{Msg, ConnData, Result, Config};
    use super::super::transport::RaftStoreRouter;
    use super::super::resolve::{StoreAddrResolver, Callback as ResolveCallback};
    use storage::Storage;
    use kvproto::msgpb::{Message, MessageType};
    use kvproto::raft_serverpb::RaftMessage;
    use raftstore::Result as RaftStoreResult;
    use raftstore::store::{self, Msg as StoreMsg};

    struct MockResolver {
        addr: SocketAddr,
    }

    impl StoreAddrResolver for MockResolver {
        fn resolve(&self, _: u64, cb: ResolveCallback) -> Result<()> {
            cb.call_box((Ok(self.addr),));
            Ok(())
        }
    }

    #[derive(Clone)]
    struct TestRaftStoreRouter {
        tx: Sender<usize>,
        report_unreachable_count: Arc<AtomicUsize>,
    }

    impl TestRaftStoreRouter {
        fn new(tx: Sender<usize>) -> TestRaftStoreRouter {
            TestRaftStoreRouter {
                tx: tx,
                report_unreachable_count: Arc::new(AtomicUsize::new(0)),
            }
        }
    }

    impl RaftStoreRouter for TestRaftStoreRouter {
        fn send(&self, _: StoreMsg) -> RaftStoreResult<()> {
            self.tx.send(1).unwrap();
            Ok(())
        }

        fn try_send(&self, _: StoreMsg) -> RaftStoreResult<()> {
            self.tx.send(1).unwrap();
            Ok(())
        }

        fn report_unreachable(&self, _: u64, _: u64, _: u64) -> RaftStoreResult<()> {
            let count = self.report_unreachable_count.clone();
            count.fetch_add(1, Ordering::SeqCst);
            Ok(())
        }
    }

    #[test]
    fn test_peer_resolve() {
        let addr = "127.0.0.1:0".parse().unwrap();
        let listener = TcpListener::bind(&addr).unwrap();

        let resolver = MockResolver { addr: listener.local_addr().unwrap() };

        let cfg = Config::new();
        let mut event_loop = create_event_loop(&cfg).unwrap();
        let mut storage = Storage::new(&cfg.storage).unwrap();
        storage.start(&cfg.storage).unwrap();

        let (tx, rx) = mpsc::channel();
        let router = TestRaftStoreRouter::new(tx);
        let report_unreachable_count = router.report_unreachable_count.clone();

        let (snapshot_status_sender, _) = mpsc::channel();

        let ch = ServerChannel {
            raft_router: router,
            snapshot_status_sender: snapshot_status_sender,
        };
        let mut server = Server::new(&mut event_loop,
                                     &cfg,
                                     listener,
                                     storage,
                                     ch,
                                     resolver,
                                     store::new_snap_mgr("", None))
            .unwrap();

        for i in 0..10 {
            let mut msg = Message::new();
            if i % 2 == 1 {
                msg.set_raft(RaftMessage::new());
            }
            server.report_unreachable(ConnData::new(0, msg));
            assert_eq!(report_unreachable_count.load(Ordering::SeqCst), (i + 1) / 2);
        }

        let ch = server.get_sendch();
        let h = thread::spawn(move || {
            server.run(&mut event_loop).unwrap();
        });

        let mut msg = Message::new();
        msg.set_msg_type(MessageType::Raft);

        ch.try_send(Msg::SendStore {
                store_id: 1,
                data: ConnData::new(0, msg),
            })
            .unwrap();

        rx.recv().unwrap();

        ch.try_send(Msg::Quit).unwrap();
        h.join().unwrap();
    }
}<|MERGE_RESOLUTION|>--- conflicted
+++ resolved
@@ -11,11 +11,6 @@
 // See the License for the specific language governing permissions and
 // limitations under the License.
 
-<<<<<<< HEAD
-use std::option::Option;
-=======
-use std::collections::HashSet;
->>>>>>> 6f8a96a7
 use std::sync::mpsc::Sender;
 use std::boxed::Box;
 use std::net::SocketAddr;
@@ -24,34 +19,21 @@
 use mio::{Token, Handler, EventLoop, EventLoopBuilder, EventSet, PollOpt};
 use mio::tcp::{TcpListener, TcpStream};
 
-<<<<<<< HEAD
-use kvproto::raft_cmdpb::RaftCmdRequest;
-use kvproto::msgpb::{MessageType, Message};
-=======
-use super::{Msg, ConnData};
-use super::conn::StoreConnKey;
-use super::{Result, Config};
->>>>>>> 6f8a96a7
 use util::worker::{Stopped, Worker};
 use util::transport::SendCh;
 use storage::Storage;
 use raftstore::store::{SnapshotStatusMsg, SnapManager};
 use raft::SnapshotStatus;
-use util::sockopt::SocketOpt;
-use util::{HashMap, HashSet};
+use util::HashSet;
 
 use super::{Msg, ConnData};
-use super::conn::Conn;
-use super::{Result, OnResponse, Config};
+use super::conn::StoreConnKey;
+use super::{Result, Config};
 use super::kv::StoreHandler;
 use super::coprocessor::{EndPointHost, EndPointTask};
 use super::transport::RaftStoreRouter;
 use super::resolve::StoreAddrResolver;
 use super::snap::{Task as SnapTask, Runner as SnapHandler};
-<<<<<<< HEAD
-=======
-use raft::SnapshotStatus;
->>>>>>> 6f8a96a7
 use super::metrics::*;
 use super::conn_loop::{ConnHandler, ClientLoop, create_client_event_loop};
 pub use super::conn_loop::ServerChannel;
@@ -137,15 +119,8 @@
         let svr = Server {
             listener: listener,
             sendch: sendch,
-<<<<<<< HEAD
-            conns: HashMap::default(),
             conn_token_counter: FIRST_CUSTOM_TOKEN.as_usize(),
-            store_tokens: HashMap::default(),
             store_resolving: HashSet::default(),
-=======
-            conn_token_counter: FIRST_CUSTOM_TOKEN.as_usize(),
-            store_resolving: HashSet::new(),
->>>>>>> 6f8a96a7
             ch: ch,
             store: store_handler,
             end_point_worker: end_point_worker,

// Copyright 2016 PingCAP, Inc.
//
// Licensed under the Apache License, Version 2.0 (the "License");
// you may not use this file except in compliance with the License.
// You may obtain a copy of the License at
//
//     http://www.apache.org/licenses/LICENSE-2.0
//
// Unless required by applicable law or agreed to in writing, software
// distributed under the License is distributed on an "AS IS" BASIS,
// See the License for the specific language governing permissions and
// limitations under the License.

use std::vec::Vec;

use byteorder::{ByteOrder, BigEndian, WriteBytesExt};

use raftstore::Result;
use util::escape;
use kvproto::metapb::Region;
use std::mem;

pub const MIN_KEY: &'static [u8] = &[];
pub const MAX_KEY: &'static [u8] = &[0xFF];

pub const EMPTY_KEY: &'static [u8] = &[];

// local is in (0x01, 0x02);
pub const LOCAL_PREFIX: u8 = 0x01;
pub const LOCAL_MIN_KEY: &'static [u8] = &[LOCAL_PREFIX];
pub const LOCAL_MAX_KEY: &'static [u8] = &[LOCAL_PREFIX + 1];

pub const DATA_PREFIX: u8 = b'z';
pub const DATA_PREFIX_KEY: &'static [u8] = &[DATA_PREFIX];
pub const DATA_MIN_KEY: &'static [u8] = &[DATA_PREFIX];
pub const DATA_MAX_KEY: &'static [u8] = &[DATA_PREFIX + 1];

// Following keys are all local keys, so the first byte must be 0x01.
pub const STORE_IDENT_KEY: &'static [u8] = &[LOCAL_PREFIX, 0x01];
// We save two types region data in DB, for raft and other meta data.
// When the store starts, we should iterate all region meta data to
// construct peer, no need to travel large raft data, so we separate them
// with different prefixes.
pub const REGION_RAFT_PREFIX: u8 = 0x02;
pub const REGION_RAFT_PREFIX_KEY: &'static [u8] = &[LOCAL_PREFIX, REGION_RAFT_PREFIX];
pub const REGION_META_PREFIX: u8 = 0x03;
pub const REGION_META_PREFIX_KEY: &'static [u8] = &[LOCAL_PREFIX, REGION_META_PREFIX];
pub const REGION_META_MIN_KEY: &'static [u8] = &[LOCAL_PREFIX, REGION_META_PREFIX];
pub const REGION_META_MAX_KEY: &'static [u8] = &[LOCAL_PREFIX, REGION_META_PREFIX + 1];

// Following are the suffix after the local prefix.
// For region id
pub const RAFT_LOG_SUFFIX: u8 = 0x01;
pub const RAFT_STATE_SUFFIX: u8 = 0x02;
pub const APPLY_STATE_SUFFIX: u8 = 0x03;

// For region meta
pub const REGION_STATE_SUFFIX: u8 = 0x01;

pub fn store_ident_key() -> Vec<u8> {
    STORE_IDENT_KEY.to_vec()
}

fn make_region_id_key(region_id: u64, suffix: u8, extra_cap: usize) -> Vec<u8> {
    let mut key = Vec::with_capacity(REGION_RAFT_PREFIX_KEY.len() + mem::size_of::<u64>() +
                                     mem::size_of::<u8>() +
                                     extra_cap);
    key.extend_from_slice(REGION_RAFT_PREFIX_KEY);
    // no need check error here, can't panic;
    key.write_u64::<BigEndian>(region_id).unwrap();
    key.push(suffix);
    key
}

pub fn region_raft_prefix(region_id: u64) -> Vec<u8> {
    let mut key = Vec::with_capacity(REGION_RAFT_PREFIX_KEY.len() + mem::size_of::<u64>());
    key.extend_from_slice(REGION_RAFT_PREFIX_KEY);
    // no need check error here, can't panic;
    key.write_u64::<BigEndian>(region_id).unwrap();
    key
}

pub fn raft_log_key(region_id: u64, log_index: u64) -> Vec<u8> {
    let mut key = make_region_id_key(region_id, RAFT_LOG_SUFFIX, mem::size_of::<u64>());
    // no need check error here, can't panic;
    key.write_u64::<BigEndian>(log_index).unwrap();
    key
}

pub fn raft_state_key(region_id: u64) -> Vec<u8> {
    make_region_id_key(region_id, RAFT_STATE_SUFFIX, 0)
}

pub fn apply_state_key(region_id: u64) -> Vec<u8> {
    make_region_id_key(region_id, APPLY_STATE_SUFFIX, 0)
}

/// Get the log index from raft log key generated by `raft_log_key`.
pub fn raft_log_index(key: &[u8]) -> Result<u64> {
    let expect_key_len = REGION_RAFT_PREFIX_KEY.len() + mem::size_of::<u64>() +
                         mem::size_of::<u8>() + mem::size_of::<u64>();
    if key.len() != expect_key_len {
        return Err(box_err!("key {} is not a valid raft log key", escape(key)));
    }
    Ok(BigEndian::read_u64(&key[expect_key_len - mem::size_of::<u64>()..]))
}

pub fn raft_log_prefix(region_id: u64) -> Vec<u8> {
    make_region_id_key(region_id, RAFT_LOG_SUFFIX, 0)
}

fn make_region_meta_key(region_id: u64, suffix: u8) -> Vec<u8> {
    let mut key = Vec::with_capacity(REGION_META_PREFIX_KEY.len() + mem::size_of::<u64>() +
                                     mem::size_of::<u8>());
    key.extend_from_slice(REGION_META_PREFIX_KEY);
    // no need to check error here, can't panic;
    key.write_u64::<BigEndian>(region_id).unwrap();
    key.push(suffix);
    key
}

// Decode region meta key, return the region key and meta suffix type.
pub fn decode_region_meta_key(key: &[u8]) -> Result<(u64, u8)> {
    if REGION_META_PREFIX_KEY.len() + mem::size_of::<u64>() + mem::size_of::<u8>() != key.len() {
        return Err(box_err!("invalid region meta key length for key {}", escape(key)));
    }

    if !key.starts_with(REGION_META_PREFIX_KEY) {
        return Err(box_err!("invalid region meta prefix for key {}", escape(key)));
    }

    let region_id =
        BigEndian::read_u64(&key[REGION_META_PREFIX_KEY.len()..REGION_META_PREFIX_KEY.len() +
                                                               mem::size_of::<u64>()]);

    Ok((region_id, key[key.len() - 1]))
}

pub fn region_meta_prefix(region_id: u64) -> Vec<u8> {
    let mut key = Vec::with_capacity(REGION_META_PREFIX_KEY.len() + mem::size_of::<u64>());
    key.extend_from_slice(REGION_META_PREFIX_KEY);
    key.write_u64::<BigEndian>(region_id).unwrap();
    key
}

pub fn region_state_key(region_id: u64) -> Vec<u8> {
    make_region_meta_key(region_id, REGION_STATE_SUFFIX)
}

pub fn validate_data_key(key: &[u8]) -> bool {
    key.starts_with(DATA_PREFIX_KEY)
}

pub fn data_key(key: &[u8]) -> Vec<u8> {
    let mut v = Vec::with_capacity(DATA_PREFIX_KEY.len() + key.len());
    v.extend_from_slice(DATA_PREFIX_KEY);
    v.extend_from_slice(key);
    v
}

pub fn origin_key(key: &[u8]) -> &[u8] {
    assert!(validate_data_key(key));
    &key[DATA_PREFIX_KEY.len()..]
}

/// Get the `start_key` of current region in encoded form.
pub fn enc_start_key(region: &Region) -> Vec<u8> {
    // only initialized region's start_key can be encoded, otherwise there must be bugs
    // somewhere.
    assert!(!region.get_peers().is_empty());
    data_key(region.get_start_key())
}

/// Get the `end_key` of current region in encoded form.
pub fn enc_end_key(region: &Region) -> Vec<u8> {
    // only initialized region's end_key can be encoded, otherwise there must be bugs
    // somewhere.
    assert!(!region.get_peers().is_empty());
    data_end_key(region.get_end_key())
}

#[inline]
<<<<<<< HEAD
pub fn data_end_key(key: &[u8]) -> Vec<u8> {
    if key.is_empty() {
        DATA_MAX_KEY.to_vec()
    } else {
        data_key(key)
=======
pub fn data_end_key(region_end_key: &[u8]) -> Vec<u8> {
    if region_end_key.is_empty() {
        DATA_MAX_KEY.to_vec()
    } else {
        data_key(region_end_key)
>>>>>>> 4f299731
    }
}

#[cfg(test)]
mod tests {
    use super::*;
    use kvproto::metapb::{Region, Peer};
    use std::cmp::Ordering;

    #[test]
    fn test_region_id_key() {
        let region_ids = vec![0, 1, 1024, ::std::u64::MAX];
        for region_id in region_ids {
            let prefix = region_raft_prefix(region_id);

            assert!(raft_log_prefix(region_id).starts_with(&prefix));
            assert!(raft_log_key(region_id, 1).starts_with(&prefix));
            assert!(raft_state_key(region_id).starts_with(&prefix));
            assert!(apply_state_key(region_id).starts_with(&prefix));
        }

        // test sort.
        let tbls = vec![(1, 0, Ordering::Greater), (1, 1, Ordering::Equal), (1, 2, Ordering::Less)];
        for (lid, rid, order) in tbls {
            let lhs = region_raft_prefix(lid);
            let rhs = region_raft_prefix(rid);
            assert_eq!(lhs.partial_cmp(&rhs), Some(order));

            let lhs = raft_state_key(lid);
            let rhs = raft_state_key(rid);
            assert_eq!(lhs.partial_cmp(&rhs), Some(order));

            let lhs = apply_state_key(lid);
            let rhs = apply_state_key(rid);
            assert_eq!(lhs.partial_cmp(&rhs), Some(order));
        }
    }

    #[test]
    fn test_raft_log_sort() {
        let tbls = vec![(1, 1, 1, 2, Ordering::Less),
                        (2, 1, 1, 2, Ordering::Greater),
                        (1, 1, 1, 1, Ordering::Equal)];

        for (lid, l_log_id, rid, r_log_id, order) in tbls {
            let lhs = raft_log_key(lid, l_log_id);
            let rhs = raft_log_key(rid, r_log_id);
            assert_eq!(lhs.partial_cmp(&rhs), Some(order));
        }
    }

    #[test]
    fn test_region_meta_key() {
        let ids = vec![1, 1024, u64::max_value()];
        for id in ids {
            let prefix = region_meta_prefix(id);
            let info_key = region_state_key(id);
            assert!(info_key.starts_with(&prefix));

            assert_eq!(decode_region_meta_key(&info_key).unwrap(),
                       (id, REGION_STATE_SUFFIX));
        }

        // test sort.
        let tbls: Vec<(u64, u64, Ordering)> = vec![
        (1, 2, Ordering::Less),
        (1, 1, Ordering::Equal),
        (2, 1, Ordering::Greater),
        ];

        for (lkey, rkey, order) in tbls {
            let lhs = region_state_key(lkey);
            let rhs = region_state_key(rkey);
            assert_eq!(lhs.partial_cmp(&rhs), Some(order));
        }
    }

    #[test]
    fn test_raft_log_key() {
        for region_id in 1..10 {
            for idx_id in 1..10 {
                let key = raft_log_key(region_id, idx_id);
                assert_eq!(idx_id, raft_log_index(&key).unwrap());
            }
        }
    }

    #[test]
    fn test_data_key() {
        assert!(validate_data_key(&data_key(b"abc")));
        assert!(!validate_data_key(b"abc"));

        let mut region = Region::new();
        // uninitialised region should not be passed in `enc_start_key` and `enc_end_key`.
        assert!(recover_safe!(|| enc_start_key(&region)).is_err());
        assert!(recover_safe!(|| enc_end_key(&region)).is_err());

        region.mut_peers().push(Peer::new());
        assert_eq!(enc_start_key(&region), vec![DATA_PREFIX]);
        assert_eq!(enc_end_key(&region), vec![DATA_PREFIX + 1]);

        region.set_start_key(vec![1]);
        region.set_end_key(vec![2]);
        assert_eq!(enc_start_key(&region), vec![DATA_PREFIX, 1]);
        assert_eq!(enc_end_key(&region), vec![DATA_PREFIX, 2]);
    }
}<|MERGE_RESOLUTION|>--- conflicted
+++ resolved
@@ -180,19 +180,11 @@
 }
 
 #[inline]
-<<<<<<< HEAD
-pub fn data_end_key(key: &[u8]) -> Vec<u8> {
-    if key.is_empty() {
-        DATA_MAX_KEY.to_vec()
-    } else {
-        data_key(key)
-=======
 pub fn data_end_key(region_end_key: &[u8]) -> Vec<u8> {
     if region_end_key.is_empty() {
         DATA_MAX_KEY.to_vec()
     } else {
         data_key(region_end_key)
->>>>>>> 4f299731
     }
 }
 
